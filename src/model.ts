--- conflicted
+++ resolved
@@ -467,15 +467,12 @@
     }
   }
 
-<<<<<<< HEAD
-  reset(): void {
-=======
+
   reset() : void {
     if (this.klass.sync) {
       this.klass.store.updateOrCreate(this)
       this.listen()
     }
->>>>>>> 54f6612c
     this._originalAttributes = cloneDeep(this._attributes)
     this._originalRelationships = this.relationshipResourceIdentifiers(
       Object.keys(this.relationships)
